<<<<<<< HEAD
#[cfg(feature = "alpine-js")]
pub use alpine_js::AlpineJsAttributes;

#[cfg(feature = "alpine-js")]
mod alpine_js {
    use crate::{Attribute, AttributeNamespace, GlobalAttributes};

    /// Attributes for use with [Alpine.js](https://alpinejs.dev/).
    #[allow(non_upper_case_globals, clippy::doc_markdown)]
    pub trait AlpineJsAttributes: GlobalAttributes {
        /// Declare a new Alpine component and its data for a block of HTML
        const x_data: Attribute = Attribute;
        /// Dynamically set HTML attributes on an element
        const x_bind: AttributeNamespace = AttributeNamespace;
        /// Listen for browser events on an element
        const x_on: AttributeNamespace = AttributeNamespace;
        /// Set the text content of an element
        const x_text: Attribute = Attribute;
        /// Set the inner HTML of an element
        const x_html: Attribute = Attribute;
        /// Synchronize a piece of data with an input element
        const x_model: Attribute = Attribute;
        /// Toggle the visibility of an element
        const x_show: Attribute = Attribute;
        /// Transition an element in and out using CSS transitions
        const x_transition: Attribute = Attribute;
        /// Repeat a block of HTML based on a data set
        const x_for: Attribute = Attribute;
        /// Conditionally add/remove a block of HTML from the page entirely
        const x_if: Attribute = Attribute;
        /// Run code when an element is initialized by Alpine
        const x_init: Attribute = Attribute;
        /// Execute a script each time one of its dependencies change
        const x_effect: Attribute = Attribute;
        /// Reference elements directly by their specified keys using the $refs
        /// magic property
        const x_ref: Attribute = Attribute;
        /// Hide a block of HTML until after Alpine is finished initializing its
        /// contents
        const x_cloak: Attribute = Attribute;
        /// Prevent a block of HTML from being initialized by Alpine
        const x_ignore: Attribute = Attribute;
    }

    impl<T: GlobalAttributes> AlpineJsAttributes for T {}
}
=======
//! Attribute traits for various frameworks.
//!
//! To use these attributes, you need to enable the corresponding feature in
//! your `Cargo.toml` file. For example, to use [`HtmxAttributes`], you would
//! enable the `htmx` feature:
//!
//! ```toml
//! [dependencies]
//! hypertext = { version = "*", features = ["htmx"] }
//! ```
//!
//! Then you can use the attributes in your code after bringing the trait into
//! scope:
//!
//! ```rust
//! use hypertext::{Attribute, GlobalAttributes, frameworks::HtmxAttributes, html_elements, maud};
//!
//! # assert_eq!(hypertext::Renderable::render(&
//! maud! {
//!     a hx-get="/about" { "About" }
//! }
//! # ), hypertext::Rendered(r#"<a hx-get="/about">About</a>"#));
//! ```
>>>>>>> 8f4daa43

#[cfg(feature = "htmx")]
pub use htmx::HtmxAttributes;

#[cfg(feature = "htmx")]
mod htmx {
    use crate::{Attribute, AttributeNamespace, GlobalAttributes};

    /// Attributes for use with [htmx](https://htmx.org/).
    #[allow(non_upper_case_globals, clippy::doc_markdown)]
    pub trait HtmxAttributes: GlobalAttributes {
        /// Issues a GET to the specified URL
        const hx_get: Attribute = Attribute;
        /// Issues a POST to the specified URL
        const hx_post: Attribute = Attribute;
        /// Handle events with inline scripts on elements
        const hx_on: AttributeNamespace = AttributeNamespace;
        /// Push a URL into the browser location bar to create history
        const hx_push_url: Attribute = Attribute;
        /// Select content to swap in from a response
        const hx_select: Attribute = Attribute;
        /// Select content to swap in from a response, somewhere other than the
        /// target (out of band)
        const hx_select_oob: Attribute = Attribute;
        /// Controls how content will swap in (outerHTML, beforeend, afterend,
        /// …)
        const hx_swap: Attribute = Attribute;
        /// Mark element to swap in from a response (out of band)
        const hx_swap_oob: Attribute = Attribute;
        /// Specifies the target element to be swapped
        const hx_target: Attribute = Attribute;
        /// Specifies the event that triggers the request
        const hx_trigger: Attribute = Attribute;
        /// Add values to submit with the request (JSON format)
        const hx_vals: Attribute = Attribute;
        /// Add progressive enhancement for links and forms
        const hx_boost: Attribute = Attribute;
        /// Shows a confirm() dialog before issuing a request
        const hx_confirm: Attribute = Attribute;
        /// Issues a DELETE to the specified URL
        const hx_delete: Attribute = Attribute;
        /// Disables htmx processing for the given node and any children nodes
        const hx_disable: Attribute = Attribute;
        /// Adds the disabled attribute to the specified elements while a
        /// request is in flight
        const hx_disabled_elt: Attribute = Attribute;
        /// Control and disable automatic attribute inheritance for child nodes
        const hx_disinherit: Attribute = Attribute;
        /// Changes the request encoding type
        const hx_encoding: Attribute = Attribute;
        /// Extensions to use for this element
        const hx_ext: Attribute = Attribute;
        /// Adds to the headers that will be submitted with the request
        const hx_headers: Attribute = Attribute;
        /// Prevent sensitive data being saved to the history cache
        const hx_history: Attribute = Attribute;
        /// The element to snapshot and restore during history navigation
        const hx_history_elt: Attribute = Attribute;
        /// Include additional data in requests
        const hx_include: Attribute = Attribute;
        /// The element to put the htmx-request class on during the request
        const hx_indicator: Attribute = Attribute;
        /// Control and enable automatic attribute inheritance for child nodes
        /// if it has been disabled by default
        const hx_inherit: Attribute = Attribute;
        /// Filters the parameters that will be submitted with a request
        const hx_params: Attribute = Attribute;
        /// Issues a PATCH to the specified URL
        const hx_patch: Attribute = Attribute;
        /// Specifies elements to keep unchanged between requests
        const hx_preserve: Attribute = Attribute;
        /// Shows a prompt() before submitting a request
        const hx_prompt: Attribute = Attribute;
        /// Issues a PUT to the specified URL
        const hx_put: Attribute = Attribute;
        /// Replace the URL in the browser location bar
        const hx_replace_url: Attribute = Attribute;
        /// Configures various aspects of the request
        const hx_request: Attribute = Attribute;
        /// Control how requests made by different elements are synchronized
        const hx_sync: Attribute = Attribute;
        /// Force elements to validate themselves before a request
        const hx_validate: Attribute = Attribute;
        /// Adds values dynamically to the parameters to submit with the request
        /// (deprecated, please use hx-vals)
        #[deprecated = "use `hx-vals` instead"]
        const hx_vars: Attribute = Attribute;
    }

    impl<T: GlobalAttributes> HtmxAttributes for T {}
}<|MERGE_RESOLUTION|>--- conflicted
+++ resolved
@@ -1,4 +1,30 @@
-<<<<<<< HEAD
+//! Attribute traits for various frameworks.
+//!
+//! To use these attributes, you need to enable the corresponding feature in
+//! your `Cargo.toml` file. For example, to use [`HtmxAttributes`], you would
+//! enable the `htmx` feature:
+//!
+//! ```toml
+//! [dependencies]
+//! hypertext = { version = "*", features = ["htmx"] }
+//! ```
+//!
+//! Then you can use the attributes in your code after bringing the trait into
+//! scope:
+//!
+//! ```rust
+//! use hypertext::{Attribute, GlobalAttributes, frameworks::HtmxAttributes, html_elements, maud};
+//!
+//! # assert_eq!(hypertext::Renderable::render(&
+//! maud! {
+//!     a hx-get="/about" { "About" }
+//! }
+//! # ), hypertext::Rendered(r#"<a hx-get="/about">About</a>"#));
+//! ```
+
+#[cfg(feature = "htmx")]
+pub use htmx::HtmxAttributes;
+
 #[cfg(feature = "alpine-js")]
 pub use alpine_js::AlpineJsAttributes;
 
@@ -45,34 +71,6 @@
 
     impl<T: GlobalAttributes> AlpineJsAttributes for T {}
 }
-=======
-//! Attribute traits for various frameworks.
-//!
-//! To use these attributes, you need to enable the corresponding feature in
-//! your `Cargo.toml` file. For example, to use [`HtmxAttributes`], you would
-//! enable the `htmx` feature:
-//!
-//! ```toml
-//! [dependencies]
-//! hypertext = { version = "*", features = ["htmx"] }
-//! ```
-//!
-//! Then you can use the attributes in your code after bringing the trait into
-//! scope:
-//!
-//! ```rust
-//! use hypertext::{Attribute, GlobalAttributes, frameworks::HtmxAttributes, html_elements, maud};
-//!
-//! # assert_eq!(hypertext::Renderable::render(&
-//! maud! {
-//!     a hx-get="/about" { "About" }
-//! }
-//! # ), hypertext::Rendered(r#"<a hx-get="/about">About</a>"#));
-//! ```
->>>>>>> 8f4daa43
-
-#[cfg(feature = "htmx")]
-pub use htmx::HtmxAttributes;
 
 #[cfg(feature = "htmx")]
 mod htmx {
